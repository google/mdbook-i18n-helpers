--- conflicted
+++ resolved
@@ -50,19 +50,13 @@
 
       - name: Run group_events fuzzer and minimize corpus
         run: |
-<<<<<<< HEAD
-=======
           cd i18n-helpers
->>>>>>> 0297e81a
           cargo fuzz run group_events -- -only_ascii=1 -max_total_time=30
           cargo fuzz cmin group_events
 
       - name: Run normalize fuzzer and minimize corpus
         run: |
-<<<<<<< HEAD
-=======
           cd i18n-helpers
->>>>>>> 0297e81a
           cargo fuzz run normalize -- -only_ascii=1 -max_total_time=30
           cargo fuzz cmin normalize
 
