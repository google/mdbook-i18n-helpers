--- conflicted
+++ resolved
@@ -195,40 +195,6 @@
             // Iterating through the book in section-order, the
             // `PartTitle` represents the 'section' that each chapter
             // exists within.
-<<<<<<< HEAD
-=======
-            current_top_level = slug(title);
-        } else if let BookItem::Chapter(chapter) = item {
-            let path = match &chapter.path {
-                Some(path) => ctx.config.book.src.join(path),
-                None => continue,
-            };
-            let directory = match depth {
-                0 => path::PathBuf::from("messages"),
-                1 => path::PathBuf::from(current_top_level.clone()),
-                // The current chapter is already at depth 2, so
-                // append the chapter's name for depths greater than
-                // 1.
-                _ => path::PathBuf::from(current_top_level.clone()).join(slug(&chapter.name)),
-            };
-
-            // Add the (destination, catalog) to the map if it doesn't
-            // yet exist, so messages can be appended to the catalog.
-            let mut destination = directory.clone();
-            let _: bool = destination.set_extension("pot");
-            let catalog = catalogs
-                .entry(destination.clone())
-                .or_insert_with(|| Catalog::new(generate_catalog_metadata(ctx)));
-
-            for (lineno, extracted) in extract_messages(&chapter.content).context(anyhow!(
-                "Failed to extract messages in chapter {}",
-                chapter.name
-            ))? {
-                let msgid = extracted.message;
-                let source = build_source(&path, lineno, granularity);
-                add_message(catalog, &msgid, &source, &extracted.comment);
-            }
->>>>>>> 886f15eb
 
             // Exit current part title and enter the new one.
             unique_path_builder.pop();
